--- conflicted
+++ resolved
@@ -185,14 +185,6 @@
 
     <br>
 
-<<<<<<< HEAD
-    <div>
-        <video id="video" poster="assets/poster.jpg"
-             width="600" height="400"
-             crossorigin="anonymous"
-             autoplay controls>             
-        </video>
-=======
     <div id="videoContainer">
       <video id="video" poster="assets/poster.jpg"
              crossorigin="anonymous"
@@ -208,7 +200,6 @@
         <input id="volumeBar" type="range" step="any" min="0" max="1">
         <input id="fullscreenButton" type="button">
       </div></div>
->>>>>>> 7606e334
     </div>
   </body>
 </html>