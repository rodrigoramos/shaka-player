<!DOCTYPE html>
<!--
 Copyright 2014 Google Inc.

 Licensed under the Apache License, Version 2.0 (the "License");
 you may not use this file except in compliance with the License.
 You may obtain a copy of the License at

     http://www.apache.org/licenses/LICENSE-2.0

 Unless required by applicable law or agreed to in writing, software
 distributed under the License is distributed on an "AS IS" BASIS,
 WITHOUT WARRANTIES OR CONDITIONS OF ANY KIND, either express or implied.
 See the License for the specific language governing permissions and
 limitations under the License.
-->
<html>
  <head>
    <meta charset="utf-8">
    <title>Shaka Player Test</title>
    <link rel="shortcut icon" href="assets/favicon.ico">
    <link rel="stylesheet" href="index.css">
    <link rel="stylesheet" href="controls.css">
    <script src="load.js"></script>
    <script src="controls.js"></script>
    <script src="app.js"></script>
  </head>
  <body>
    <table>
      <!-- Common rows -->
      <tr>
        <td colspan="3" class="heading">Stream Setup</td>
      </tr>
      <tr>
        <td>Force prefixed EME?</td>
        <td colspan="2"><input id="forcePrefixed" type="checkbox"></td>
      </tr>
      <tr>
        <td>Stream type:</td>
        <td colspan="2">
          <select id="streamTypeList" onchange="app.onStreamTypeChange()">
            <option value="dash">DASH</option>
            <option value="http">HTTP</option>
            <option value="offline">Offline</option>
          </select>
        </td>
      </tr>

      <!-- HTTP stream rows -->
      <tr class="http">
        <td>Media URL:</td>
        <td colspan="2" style="width: 400px;"><input id="mediaUrlInput" type="text" style="width: 98%;"></td>
      </tr>
      <tr class="http">
        <td>Key system:</td>
        <td colspan="2">
          <select id="keySystemList">
            <option value="org.w3.clearkey">org.w3.clearkey</option>
            <option value="com.widevine.alpha">com.widevine.alpha</option>
            <option value="net.bogus.keysystem">net.bogus.keysystem</option>
            <option value="">(none)</option>
          </select>
        </td>
      </tr>
      <tr class="http">
        <td>License server URL:</td>
        <td colspan="2"><input id="licenseServerUrlInput" type="text" style="width: 98%;"></td>
      </tr>
      <tr class="http">
        <td>Subtitles URL:</td>
        <td colspan="2"><input id="subtitlesUrlInput" type="text" style="width: 98%;"></td>
      </tr>

      <!-- DASH stream rows -->
      <tr class="dash">
        <td>Preferred language:</td>
        <td colspan="2"><input id="preferredLanguage"></td>
      </tr>
      <tr class="dash">
        <td>Test manifest:</td>
        <td colspan="2">
          <select id="mpdList" onchange="app.onMpdChange()">
            <option value="assets/angel_one.mpd">"Angel One" (TNG clip) - multilingual, subtitles, VP8</option>
            <option value="assets/car-20120827-manifest.mpd">"Car" (YT DASH test) - MP4</option>
            <option value="assets/car_cenc-20120827-manifest.mpd">"Car/CENC" (YT DASH EME test) - MP4, ClearKey</option>
            <option value="assets/feelings_vp9-20130806-manifest.mpd">"Feelings" (YT DASH test) - VP9</option>
            <option value="assets/feelings_audio_only-20130806-manifest.mpd">"Feelings" (YT DASH test) - Audio only</option>
            <option value="assets/car_segmenttemplate.mpd">"Car/SegmentTemplate" (Chromecast test) - MP4 (no SIDX, video only), Widevine</option>
            <option value="//download.tsi.telecom-paristech.fr/gpac/DASH_CONFORMANCE/TelecomParisTech/mp4-main-multi/mp4-main-multi-mpd-AV-NBS.mpd">"GPAC/SegmentList" (conformance test)</option>
            <option value="assets/oops_cenc-20121114-signedlicenseurl-manifest.mpd">"Oops" (modified YT DASH EME test) - MP4, multi-DRM</option>
            <option value="assets/oops_cenc_pssh.mpd">"Oops" (modified YT DASH EME test) - MP4, Widevine, PSSH in MPD</option>
            <option value="//storage.googleapis.com/widevine-demo-media/sintel-1080p/dash.mpd">"Sintel" (1080p high bitrate test) - MP4</option>
            <option value="//storage.googleapis.com/widevine-demo-media/sintel-multicodec-4k/dash.mpd">"Sintel" (4k) - MP4, VP8, VP9</option>
            <option value="">(custom)</option>
          </select>
        </td>
      </tr>
      <tr class="dash">
        <td>Custom manifest URL:</td>
        <td>
          <input id="manifestUrlInput" type="text" style="width: 98%;" oninput="app.onMpdCustom()">
        </td>
        <td>
          <button id="storeButton" onclick="app.storeStream();">Store stream offline</button>
        </td>
      </tr>
      <tr class="dash">
        <td>
          Custom WV license server URL:
          <span title="If specified, overrides interpretation of ContentProtection elements in the manifest. Implies the use of Widevine.">[?]</span>
        </td>
        <td colspan="2">
          <input id="wvLicenseServerUrlInput" type="text" style="width: 98%;">
        </td>
      </tr>
<<<<<<< HEAD
      <tr class="dash">
        <td>External Subtitles: [?]</td>
        <td>
          <table>
            <thead>
              <tr>
                <th>Lang</th>
                <th>Url</th>
                <th></th>
              </tr>
            </thead>
            <tr>
              <td>
                <input id="newSubtitleLang" type="text"></input>
              </td>
              <td>
                <input id="newSubtitleUrl" type="text"></input>
              </td>
              <td>
                <button onclick="app.addSubtitle();">Add Subtitle</button>
              </td>
            </tr>
            <tr>
              <td colspan="3">
                <select id='subtitles' multiple style="width: 100%" ondblclick="app.removeSubtitle(this);"></select>
              </td> 
            </tr>
          </table>
        </td>
      </tr>
=======

      <!-- Offline rows -->
      <tr class="offline">
        <td>Offline Content:</td>
        <td>
          <select id="offlineStreamList"></select>
        </td>
        <td>
          <button id="deleteButton" onclick="app.deleteStream();">Delete stream from storage</button>
        </td>
      </tr>

>>>>>>> 8a5e6113
      <!-- Common rows -->
      <tr>
        <td colspan="3">
          <button id="loadButton" onclick="app.loadStream();">Load stream</button>
        </td>
      </tr>
    </table>

    <br>

    <table>
      <tr>
        <td colspan="2" class="heading">Stream info</td>
        <td id="version"></td>
      </tr>
      <tr>
        <td colspan="3">
          Enable adaptation?
          <input id="adaptationEnabled" type="checkbox" checked onchange="app.onAdaptationChange()">
        </td>
      </tr>
      <tr>
        <td>Available video tracks:</td>
        <td><select id="videoTracks" onchange="app.onVideoChange()"></select></td>
        <td><button id="cycleVideo" onclick="app.cycleVideo()">Cycle video tracks</button></td>
      </tr>
      <tr>
        <td>Available audio tracks:</td>
        <td><select id="audioTracks" onchange="app.onAudioChange()"></select></td>
        <td><button id="cycleAudio" onclick="app.cycleAudio()">Cycle audio tracks</button></td>
      </tr>
      <tr>
        <td>Available text tracks:</td>
        <td><select id="textTracks" onchange="app.onTextChange()"></select></td>
        <td>
          Enable subs?
          <input id="textEnabled" type="checkbox" onchange="app.onTextChange()">
        </td>
      </tr>
      <tr>
        <td>Active resolution:</td>
        <td id="videoResDebug" colspan="2"></td>
      </tr>
    </table>

    <br>

    <div id="videoContainer">
      <video id="video" poster="assets/poster.jpg"
             crossorigin="anonymous"
             autoplay></video>
      <div id="bufferingSpinner"></div>
      <div id="videoControlsEnclosure"><div id="videoControls">
        <input id="playButton" type="button">
        <input id="pauseButton" type="button">
        <input id="seekBar" type="range" step="any" min="0" max="1">
        <div id="currentTime">0:00</div>
        <input id="muteButton" type="button">
        <input id="unmuteButton" type="button">
        <input id="volumeBar" type="range" step="any" min="0" max="1">
        <input id="fullscreenButton" type="button">
      </div></div>
    </div>
  </body>
</html><|MERGE_RESOLUTION|>--- conflicted
+++ resolved
@@ -113,7 +113,6 @@
           <input id="wvLicenseServerUrlInput" type="text" style="width: 98%;">
         </td>
       </tr>
-<<<<<<< HEAD
       <tr class="dash">
         <td>External Subtitles: [?]</td>
         <td>
@@ -144,7 +143,6 @@
           </table>
         </td>
       </tr>
-=======
 
       <!-- Offline rows -->
       <tr class="offline">
@@ -157,7 +155,6 @@
         </td>
       </tr>
 
->>>>>>> 8a5e6113
       <!-- Common rows -->
       <tr>
         <td colspan="3">
