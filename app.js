/**
 * @license
 * Copyright 2015 Google Inc.
 *
 * Licensed under the Apache License, Version 2.0 (the "License");
 * you may not use this file except in compliance with the License.
 * You may obtain a copy of the License at
 *
 *     http://www.apache.org/licenses/LICENSE-2.0
 *
 * Unless required by applicable law or agreed to in writing, software
 * distributed under the License is distributed on an "AS IS" BASIS,
 * WITHOUT WARRANTIES OR CONDITIONS OF ANY KIND, either express or implied.
 * See the License for the specific language governing permissions and
 * limitations under the License.
 */


/**
 * The application layer of the test application.
 * @class
 */
var app = function() {};


/**
 * The video element owned by the app.
 *
 * @private {HTMLVideoElement}
 */
app.video_ = null;


/**
 * The video resolution debug element owned by the app.
 *
 * @private {Element}
 */
app.videoResDebug_ = null;


/**
 * The buffered ahead debug element owned by the app.
 *
 * @private {Element}
 */
app.bufferedAheadDebug_ = null;


/**
 * The buffered behind debug element owned by the app.
 *
 * @private {Element}
 */
app.bufferedBehindDebug_ = null;


/**
 * True if the aspect ratio has been set for this playback.
 *
 * @private {boolean}
 */
app.aspectRatioSet_ = false;


/**
 * The player object owned by the app.
 *
 * @private {shaka.player.Player}
 */
app.player_ = null;


/**
 * The app's bandwidth estimator, which will persist across playbacks.
 * This will allow second and subsequent playbacks to benefit from earlier
 * bandwidth estimations and avoid starting at a low-quality stream.
 *
 * @private {shaka.util.IBandwidthEstimator}
 */
app.estimator_ = null;


/**
 * True if polyfills have been installed.
 *
 * @private {boolean}
 */
app.polyfillsInstalled_ = false;


/**
 * The list of streams currently stored for offline playback.
 *
 * @private {Array.<string>}
 */
app.offlineStreams_ = [];


/**
 * @type {boolean} The state of adaptation before video cycling was started.
 * @private
 */
app.originalAdaptationEnabled_ = true;


/**
 * @type {?number} The lastest audio cycle interval set.
 * @private
 */
app.audioCycleInterval_ = null;


/**
 * @type {?number} The lastest video cycle interval set.
 * @private
 */
app.videoCycleInterval_ = null;


/**
 * Initializes the application.
 */
app.init = function() {
  // Display the version number.
  document.getElementById('version').textContent = shaka.player.Player.version;

  // Set default values.
  document.getElementById('forcePrefixed').checked = false;
  document.getElementById('preferredLanguage').value = 'en-US';

  document.getElementById('licenseServerUrlInput').value =
      'assets/test_license.json';
  document.getElementById('mediaUrlInput').value = 'assets/bear-av-enc.webm';
  document.getElementById('subtitlesUrlInput').value = 'assets/test_subs.vtt';

  document.getElementById('mpdList').value =
      'assets/car_cenc-20120827-manifest.mpd';

  app.video_ =
      /** @type {!HTMLVideoElement} */ (document.getElementById('video'));
  app.videoResDebug_ = document.getElementById('videoResDebug');
  app.bufferedAheadDebug_ = document.getElementById('bufferedAheadDebug');
  app.bufferedBehindDebug_ = document.getElementById('bufferedBehindDebug');
  window.setInterval(app.updateDebugInfo_, 50);

  var fields = location.search.split('?').slice(1).join('?');
  fields = fields ? fields.split(';') : [];
  var params = {};
  for (var i = 0; i < fields.length; ++i) {
    var kv = fields[i].split('=');
    params[kv[0]] = kv.slice(1).join('=');
  }

  if ('prefixed' in params) {
    document.getElementById('forcePrefixed').checked = true;
  }
  if ('lang' in params) {
    document.getElementById('preferredLanguage').value = params['lang'];
  }
  if ('nocenc' in params) {
    document.getElementById('mpdList').value =
        'assets/car-20120827-manifest.mpd';
  }
  if ('vp9' in params) {
    document.getElementById('mpdList').value =
        'assets/feelings_vp9-20130806-manifest.mpd';
  }
  if ('tng' in params) {
    document.getElementById('mpdList').value =
        'assets/angel_one.mpd';
  }
  if ('debug' in params && shaka.log) {
    shaka.log.setLevel(shaka.log.Level.DEBUG);
  }
  if ('v' in params && shaka.log) {
    shaka.log.setLevel(shaka.log.Level.V1);
  }

  // Retrieve and verify list of offline streams
  shaka.player.OfflineVideoSource.retrieveGroupIds().then(
      /** @param {!Array.<number>} groupIds */
      function(groupIds) {
        var groups = app.getOfflineGroups_();
        for (var i in groupIds) {
          var id = groupIds[i];
          var value = groups[id];
          if (!value) {
            value = 'Unknown Stream ID ' + id;
          }
          app.addOfflineStream_(value, id);
        }

        if ('offline' in params) {
          app.loadStream();
          app.onStreamTypeChange();
        }
      }
  ).catch(
      function(e) {
        console.error('Failed to retrieve group IDs', e);
      }
  );

  app.onMpdChange();

  playerControls.init(app.video_);

  if ('asset' in params) {
    document.getElementById('manifestUrlInput').value = params['asset'];
    app.onMpdCustom();
  }
  if ('license' in params) {
    document.getElementById('wvLicenseServerUrlInput').value =
        params['license'];
  }

  if ('dash' in params) {
    document.getElementById('streamTypeList').value = 'dash';
    app.loadStream();
  } else if ('http' in params) {
    document.getElementById('streamTypeList').value = 'http';
    app.loadStream();
  } else if ('offline' in params) {
    document.getElementById('streamTypeList').value = 'offline';
    // loadStream() deferred until group IDs loaded
  }
  app.onStreamTypeChange();

  if ('cycleVideo' in params) {
    document.getElementById('cycleVideo').checked = true;
    app.cycleVideo();
  }
  if ('cycleAudio' in params) {
    document.getElementById('cycleAudio').checked = true;
    app.cycleAudio();
  }
  app.video_.addEventListener('ended', function() {
    app.resetCycleState_('videoTracks', 'cycleVideo', true);
    app.resetCycleState_('audioTracks', 'cycleAudio', false);
  });
};


/**
 * Called when the stream type is changed.
 */
app.onStreamTypeChange = function() {
  var type = document.getElementById('streamTypeList').value;
  var on, off;
  var enable = document.querySelectorAll('#loadButton, #deleteButton');
  var disable = [];

  if (type == 'http') {
    on = document.querySelectorAll('.http');
    off = document.querySelectorAll('.dash, .offline');
  } else if (type == 'dash') {
    on = document.querySelectorAll('.dash');
    off = document.querySelectorAll('.http, .offline');
  } else if (type == 'offline') {
    on = document.querySelectorAll('.offline');
    off = document.querySelectorAll('.dash, .http');
    if (document.getElementById('offlineStreamList').options.length == 0) {
      disable = enable;
      enable = [];
    }
  }

  for (var i = 0; i < on.length; ++i) {
    on[i].style.display = 'table-row';
  }
  for (var i = 0; i < off.length; ++i) {
    off[i].style.display = 'none';
  }
  for (var i = 0; i < disable.length; ++i) {
    disable[i].disabled = true;
  }
  for (var i = 0; i < enable.length; ++i) {
    enable[i].disabled = false;
  }
};


/**
 * Called when a new MPD is selected.
 */
app.onMpdChange = function() {
  var mpd = document.getElementById('mpdList').value;
  document.getElementById('manifestUrlInput').value = mpd;
  app.checkMpdStorageStatus_();
};


/**
 * Called when the custom MPD field is used.
 */
app.onMpdCustom = function() {
  document.getElementById('mpdList').value = '';
  app.checkMpdStorageStatus_();
};


/**
 * Called when the MPD field changes to check the MPD's storage status.
 * @private
 */
app.checkMpdStorageStatus_ = function() {
  var mpd = document.getElementById('manifestUrlInput').value;
  if (app.offlineStreams_.indexOf(mpd) >= 0) {
    app.updateStoreButton_(true, 'Stream already stored');
  } else {
    app.updateStoreButton_(false, 'Store stream offline');
  }
};


/**
 * Called when a new video track is selected.
 *
 * @param {boolean=} opt_clearBuffer If true (and by default), removes the
 *     previous stream's content before switching to the new stream.
 */
app.onVideoChange = function(opt_clearBuffer) {
  var id = document.getElementById('videoTracks').value;
  document.getElementById('adaptationEnabled').checked = false;
  app.onAdaptationChange();
  app.player_.selectVideoTrack(id, opt_clearBuffer);
};


/**
 * Called when trick play is enabled or disabled.
 */
app.onTrickPlayChange = function() {
  var enable = document.getElementById('trickPlayEnabled').checked;
  playerControls.enableTrickPlayButtons(enable);
  if (!enable && app.player_) {
    app.player_.setPlaybackRate(1.0);
  }
};


/**
 * Called when adaptation is enabled or disabled.
 */
app.onAdaptationChange = function() {
  var enabled = document.getElementById('adaptationEnabled').checked;
  if (app.player_) {
    app.player_.configure({'enableAdaptation': enabled});
  }
};


/**
 * Called when a new audio track is selected.
 *
 * @param {boolean=} opt_clearBuffer If true (and by default), removes the
 *     previous stream's content before switching to the new stream.
 */
app.onAudioChange = function(opt_clearBuffer) {
  var id = document.getElementById('audioTracks').value;
  app.player_.selectAudioTrack(id, opt_clearBuffer);
};


/**
 * Called when a new text track is selected or its enabled state is changed.
 */
app.onTextChange = function() {
  var id = document.getElementById('textTracks').value;
  var enabled = document.getElementById('textEnabled').checked;
  app.player_.selectTextTrack(id);
  app.player_.enableTextTrack(enabled);
};


/**
 * A demo function to cycle through audio tracks.
 */
app.cycleAudio = function() {
  app.cycleTracks_('cycleAudio', 'audioTracks', 3, function() {
    app.onAudioChange(false);
  }, false);
};


/**
 * A demo function to cycle through video tracks.
 */
app.cycleVideo = function() {
  if (document.getElementById('cycleVideo').checked) {
    // Disable adaptation.
    var adaptationEnabled = document.getElementById('adaptationEnabled');
    app.originalAdaptationEnabled_ = adaptationEnabled.checked;
    adaptationEnabled.checked = false;
    adaptationEnabled.disabled = true;
    app.onAdaptationChange();
  }

  app.cycleTracks_('cycleVideo', 'videoTracks', 6, function() {
    // Select video track with immediate == false.  This switches in the same
    // smooth way as the AbrManager.
    app.onVideoChange(false);
  }, true);
};


/**
 * Common functionality for cycling through tracks.
 * @param {string} checkboxId
 * @param {string} tracksId
 * @param {number} seconds
 * @param {function()} onSelect
 * @param {boolean} isVideo
 * @private
 */
app.cycleTracks_ = function(checkboxId, tracksId, seconds, onSelect, isVideo) {
  var tracks = document.getElementById(tracksId);
  if (document.getElementById(checkboxId).checked) {
    // Prevent the user from changing the settings while we are cycling.
    tracks.disabled = true;

    var intervalId = window.setInterval(function() {
      var option = tracks.selectedOptions[0];
      if (option) {
        option = option.nextElementSibling || tracks.firstElementChild;
        tracks.value = option.value;
        onSelect();
      } else {
        app.resetCycleState_(tracksId, checkboxId, isVideo);
      }
    }, seconds * 1000);

    isVideo ? app.videoCycleInterval_ = intervalId :
        app.audioCycleInterval_ = intervalId;
  } else {
    app.resetCycleState_(tracksId, checkboxId, isVideo);
  }
};


/**
 * Resets the state of a cycle checkbox.
 * @param {string} tracksId
 * @param {string} checkboxId
 * @param {boolean} isVideo
 * @private
 */
app.resetCycleState_ = function(tracksId, checkboxId, isVideo) {
  var intervalId = isVideo ? app.videoCycleInterval_ : app.audioCycleInterval_;
  window.clearInterval(intervalId);
  document.getElementById(tracksId).disabled = false;
  document.getElementById(checkboxId).checked = false;
  if (isVideo) {
    // Re-enable adaptation.
    var adaptationEnabled = document.getElementById('adaptationEnabled');
    adaptationEnabled.disabled = false;
    adaptationEnabled.checked = app.originalAdaptationEnabled_;
    app.onAdaptationChange();
  }
};


/**
 * Deletes a group from storage.
 */
app.deleteStream = function() {
  if (!app.player_) {
    app.installPolyfills_();
    app.initPlayer_();
  }

  var deleteButton = document.getElementById('deleteButton');
  deleteButton.disabled = true;
  deleteButton.textContent = 'Deleting stream...';

  var offlineList = document.getElementById('offlineStreamList');
  var groupId = parseInt(offlineList.value, 10);
  var text = offlineList.options[offlineList.selectedIndex].text;
  console.assert(app.estimator_);
  var estimator = /** @type {!shaka.util.IBandwidthEstimator} */(
      app.estimator_);
  var abrManager = new shaka.media.SimpleAbrManager();
  var offlineSource = new shaka.player.OfflineVideoSource(
      groupId, estimator, abrManager);
  offlineSource.deleteGroup().then(
      function() {
        var deleted = app.offlineStreams_.indexOf(text);
        app.offlineStreams_.splice(deleted, 1);
        offlineList.removeChild(offlineList.childNodes[deleted]);
        var groups = app.getOfflineGroups_();
        delete groups[groupId];
        app.setOfflineGroups_(groups);
        app.removeOfflineStream_(groupId);
        deleteButton.textContent = 'Delete stream from storage';
        app.onStreamTypeChange();
        app.onMpdChange();
      }
  ).catch(
      function(e) {
        console.error('Error deleting stream', e);
        deleteButton.textContent = 'Delete stream from storage';
      });
};


/**
 * Stores a DASH stream for offline playback.
 */
app.storeStream = function() {
  app.updateStoreButton_(true, 'Storing...');

  if (!app.player_) {
    app.installPolyfills_();
    app.initPlayer_();
  }
  var mediaUrl = document.getElementById('manifestUrlInput').value;
  var preferredLanguage = document.getElementById('preferredLanguage').value;

  console.assert(app.estimator_);
  var estimator = /** @type {!shaka.util.IBandwidthEstimator} */(
      app.estimator_);
  var abrManager = new shaka.media.SimpleAbrManager();
  var offlineSource = new shaka.player.OfflineVideoSource(
      null, estimator, abrManager);
  offlineSource.addEventListener('progress', app.progressEventHandler_);
  offlineSource.store(
      mediaUrl, preferredLanguage, app.interpretContentProtection_,
      app.chooseOfflineTracks_.bind(null, offlineSource)
  ).then(
      function(groupId) {
        var groups = app.getOfflineGroups_();
        groups[groupId] = mediaUrl;
        app.setOfflineGroups_(groups);
        app.addOfflineStream_(mediaUrl, groupId);
        app.updateStoreButton_(true, 'Stream already stored');
        app.switchToOfflineStream_(groupId.toString());
      }
  ).catch(
      function(e) {
        console.error('Error storing stream', e);
        app.updateStoreButton_(false, 'Store stream offline');
      });
};


/**
 * Event handler for offline storage progress events.
 * @param {!Event} e
 * @private
 */
app.progressEventHandler_ = function(e) {
  app.updateStoreButton_(true, e.detail.toFixed(2) + ' percent stored');
};


/**
 * Get a map of MPD URLs to group IDs for all streams stored offline.
 * @return {!Object.<number, string>}
 * @private
 */
app.getOfflineGroups_ = function() {
  try {
    var data = window.localStorage.getItem('offlineGroups') || '{}';
    // JSON.parse can throw if the data stored isn't valid JSON.
    var groups = JSON.parse(data);
    return /** @type {!Object.<number, string>} */(groups);
  } catch (exception) {
    console.debug('Disregarding stored offlineGroups.');
    return {};
  }
};


/**
 * Store a map of group IDs to MPD URLs for all streams stored offline.
 * @param {!Object.<number, string>} groups
 * @private
 */
app.setOfflineGroups_ = function(groups) {
  window.localStorage.setItem('offlineGroups', JSON.stringify(groups));
};


/**
 * Updates the store button state.
 * @param {boolean} disabled True if the button should be disabled.
 * @param {string} text Text the button should display.
 * @private
 */
app.updateStoreButton_ = function(disabled, text) {
  var storeButton = document.getElementById('storeButton');
  storeButton.disabled = disabled;
  storeButton.textContent = text;
};


/**
 * Switch to the Offline stream interface within the app, with the groupId's
 * value targeted.
 * @param {string} groupId The id assigned to this stream by storage.
 * @private
 */
app.switchToOfflineStream_ = function(groupId) {
  document.getElementById('streamTypeList').value = 'offline';
  app.onStreamTypeChange();
  document.getElementById('offlineStreamList').value = groupId;
};


/**
 * Add an item to the list of offline streams in the test app UI.
 * @param {string} text The text associated with this stream.
 * @param {number} groupId The id assigned to this stream by storage.
 * @private
 */
app.addOfflineStream_ = function(text, groupId) {
  app.offlineStreams_.push(text);
  var item = document.createElement('option');
  item.textContent = text;
  item.value = groupId;
  document.getElementById('offlineStreamList').appendChild(item);
};


/**
 * Remove an item from the list of offline streams in the test app UI.
 * @param {number} groupId The id assigned to this stream by storage.
 * @private
 */
app.removeOfflineStream_ = function(groupId) {
  var list = document.getElementById('offlineStreamList');
  var options = list.options;
  for (var i = 0; i < options.length; ++i) {
    if (options[i].value == groupId) {
      list.removeChild(options[i]);
      return;
    }
  }
};


/**
 * Loads whatever stream type is selected.
 */
app.loadStream = function() {
  // Set the cross-origin flag to anonymous to allow loading subtitle tracks
  // cross-origin, as in the Angel One clip.
  // TODO: Remove this when subtitles no longer use the track element.
  app.video_.crossOrigin = 'anonymous';

  var type = document.getElementById('streamTypeList').value;
  if (type == 'http') {
    app.loadHttpStream();
  } else if (type == 'dash') {
    app.loadDashStream();
  } else {
    app.loadOfflineStream();
  }
};


/**
 * Loads an http stream.
 */
app.loadHttpStream = function() {
  if (!app.player_) {
    app.installPolyfills_();
    app.initPlayer_();
  }

  var mediaUrl = document.getElementById('mediaUrlInput').value;
  var keySystem = document.getElementById('keySystemList').value;
  var licenseServerUrl = document.getElementById('licenseServerUrlInput').value;
  var subtitlesUrl = document.getElementById('subtitlesUrlInput').value;
  var config = keySystem ?
               {'keySystem': keySystem, 'licenseServerUrl': licenseServerUrl} :
               {};
  app.load_(new shaka.player.HttpVideoSource(mediaUrl, subtitlesUrl, config));
};


/**
 * Loads a dash stream.
 */
app.loadDashStream = function() {
  if (!app.player_) {
    app.installPolyfills_();
    app.initPlayer_();
  }

  var mediaUrl = document.getElementById('manifestUrlInput').value;

  console.assert(app.estimator_);
  if (app.estimator_.getDataAge() >= 3600) {
    // Disregard any bandwidth data older than one hour.  The user may have
    // changed networks if they are on a laptop or mobile device.
    app.estimator_ = new shaka.util.EWMABandwidthEstimator();
  }

  var estimator = /** @type {!shaka.util.IBandwidthEstimator} */(
      app.estimator_);
  var abrManager = new shaka.media.SimpleAbrManager();
  app.load_(
      new shaka.player.DashVideoSource(
          mediaUrl,
          app.interpretContentProtection_,
          estimator,
          abrManager));
};


/**
 * Loads an offline stream.
 */
app.loadOfflineStream = function() {
  if (!app.player_) {
    app.installPolyfills_();
    app.initPlayer_();
  }
  var groupId = parseInt(
      document.getElementById('offlineStreamList').value, 10);
  console.assert(app.estimator_);
  var estimator = /** @type {!shaka.util.IBandwidthEstimator} */(
      app.estimator_);
  var abrManager = new shaka.media.SimpleAbrManager();
  app.load_(new shaka.player.OfflineVideoSource(
      groupId, estimator, abrManager));
};


/**
 * Exceptions thrown in 'then' handlers are not seen until catch.
 * Promises can therefore mask what would otherwise be uncaught exceptions.
 * As a utility to work around this, wrap the function in setTimeout so that
 * it is called outside of the Promise's 'then' handler.
 *
 * @param {function(...)} fn
 * @return {function(...)}
 * @private
 */
app.breakOutOfPromise_ = function(fn) {
  return window.setTimeout.bind(window, fn, 0);
};


/**
 * Loads the given video source into the player.
 * @param {!shaka.player.IVideoSource} videoSource
 * @private
 */
app.load_ = function(videoSource) {
  console.assert(app.player_ != null);

  var preferredLanguage = document.getElementById('preferredLanguage').value;
  app.player_.configure({'preferredLanguage': preferredLanguage});

  app.player_.load(videoSource).then(app.breakOutOfPromise_(
      function() {
        app.aspectRatioSet_ = false;
        app.displayMetadata_();
        playerControls.setLive(app.player_.isLive());
      })
  ).catch(function() {});  // Error already handled through error event.
};


/**
 * Displays player metadata on the page.
 * @private
 */
app.displayMetadata_ = function() {
  console.assert(app.player_ != null);

  // Populate video tracks.
  var videoTracksList = document.getElementById('videoTracks');
  while (videoTracksList.firstChild) {
    videoTracksList.removeChild(videoTracksList.firstChild);
  }
  var videoTracks = app.player_.getVideoTracks();
  videoTracks.sort(shaka.player.VideoTrack.compare);
  for (var i = 0; i < videoTracks.length; ++i) {
    var track = videoTracks[i];
    var item = document.createElement('option');
    item.textContent = track.width + 'x' + track.height + ', ' +
                       track.bandwidth + ' bits/s';
    item.value = track.id;
    item.selected = track.active;
    videoTracksList.appendChild(item);
  }

  // Populate audio tracks.
  var audioTracksList = document.getElementById('audioTracks');
  while (audioTracksList.firstChild) {
    audioTracksList.removeChild(audioTracksList.firstChild);
  }
  var audioTracks = app.player_.getAudioTracks();
  audioTracks.sort(shaka.player.AudioTrack.compare);
  for (var i = 0; i < audioTracks.length; ++i) {
    var track = audioTracks[i];
    var item = document.createElement('option');
    item.textContent = 'language: ' + track.lang + ', ' +
                       track.bandwidth + ' bits/s';
    item.value = track.id;
    item.selected = track.active;
    audioTracksList.appendChild(item);
  }

  // Populate text tracks.
  var textTracksList = document.getElementById('textTracks');
  while (textTracksList.firstChild) {
    textTracksList.removeChild(textTracksList.firstChild);
  }
  var textTracks = app.player_.getTextTracks();
  textTracks.sort(shaka.player.TextTrack.compare);
  for (var i = 0; i < textTracks.length; ++i) {
    var track = textTracks[i];
    var item = document.createElement('option');
    item.textContent = 'language: ' + track.lang;
    item.value = track.id;
    item.selected = track.active;
    if (track.enabled) {
      document.getElementById('textEnabled').checked = true;
    }
    textTracksList.appendChild(item);
  }
};


/**
 * Update the debug information.
 * @private
 */
app.updateDebugInfo_ = function() {
  app.updateVideoResDebug_();
  app.updateBufferDebug_();
};


/**
 * Update the video resolution information.
 * @private
 */
app.updateVideoResDebug_ = function() {
  console.assert(app.videoResDebug_);

  if (app.aspectRatioSet_ == false) {
    var aspect = app.video_.videoWidth / app.video_.videoHeight;
    if (aspect) {
      // Round off common aspect ratios.
      if (Math.abs(aspect - (16 / 9)) < 0.01) {
        aspect = 16 / 9;
      } else if (Math.abs(aspect - (4 / 3)) < 0.01) {
        aspect = 4 / 3;
      }

      // Resize the video container to match the aspect ratio of the media.
      var h = 576;
      var w = h * aspect;
      app.video_.parentElement.style.width = w.toString() + 'px';
      app.video_.parentElement.style.height = h.toString() + 'px';

      app.aspectRatioSet_ = true;
    }
  }

  app.videoResDebug_.textContent =
      app.video_.videoWidth + ' x ' + app.video_.videoHeight;
};


/**
 * Update the buffer information.
 * @private
 */
app.updateBufferDebug_ = function() {
  console.assert(app.bufferedAheadDebug_ && app.bufferedBehindDebug_);

  var currentTime = app.video_.currentTime;
  var buffered = app.video_.buffered;
  var ahead = 0;
  var behind = 0;

  for (var i = 0; i < buffered.length; ++i) {
    if (buffered.start(i) <= currentTime && buffered.end(i) >= currentTime) {
      ahead = buffered.end(i) - currentTime;
      behind = currentTime - buffered.start(i);
      break;
    }
  }

  app.bufferedAheadDebug_.textContent = Math.round(ahead) + ' seconds';
  app.bufferedBehindDebug_.textContent = Math.round(behind) + ' seconds';
};


/**
 * Installs the polyfills if the have not yet been installed.
 * @private
 */
app.installPolyfills_ = function() {
  if (app.polyfillsInstalled_)
    return;

  var forcePrefixedElement = document.getElementById('forcePrefixed');
  var forcePrefixed = forcePrefixedElement.checked;

  // Once the setting is applied, it cannot be changed.
  forcePrefixedElement.disabled = true;
  forcePrefixedElement.title = 'EME choice locked in for this browser session.';

  if (forcePrefixed) {
    window['MediaKeys'] = null;
    window['MediaKeySession'] = null;
    HTMLMediaElement.prototype['setMediaKeys'] = null;
    Navigator.prototype['requestMediaKeySystemAccess'] = null;
  }

  shaka.polyfill.installAll();

  app.polyfillsInstalled_ = true;
};


/**
 * Initializes the Player instance.
 * If the Player instance already exists then it is reinitialized.
 * @private
 */
app.initPlayer_ = function() {
  console.assert(app.player_ == null);
  if (app.player_) {
    return;
  }

  app.player_ =
      new shaka.player.Player(/** @type {!HTMLVideoElement} */ (app.video_));
  app.player_.addEventListener('error', app.onPlayerError_);
  app.player_.addEventListener('adaptation', app.displayMetadata_);
  app.player_.addEventListener('bufferingStart',
      playerControls.onBuffering.bind(null, true));
  app.player_.addEventListener('bufferingEnd',
      playerControls.onBuffering.bind(null, false));
  app.player_.addEventListener('seekrangechanged',
      playerControls.onSeekRangeChanged);
  app.player_.addEventListener('trackschanged', app.displayMetadata_);

  app.estimator_ = new shaka.util.EWMABandwidthEstimator();
  playerControls.setPlayer(app.player_);

  // Load the adaptation setting.
  app.onAdaptationChange();
};


/**
 * Called when the player generates an error.
 * @param {!Event} event
 * @private
 */
app.onPlayerError_ = function(event) {
  console.error('Player error', event);
};


/**
 * Called to interpret ContentProtection elements from the MPD.
 * @param {!string} schemeIdUri
 * @param {!Node} contentProtection The ContentProtection XML element.
 * @return {Array.<shaka.player.DrmInfo.Config>}
 * @private
 */
app.interpretContentProtection_ = function(schemeIdUri, contentProtection) {
  var Uint8ArrayUtils = shaka.util.Uint8ArrayUtils;

  var wvLicenseServerUrlOverride =
      document.getElementById('wvLicenseServerUrlInput').value || null;

  if (schemeIdUri == 'com.youtube.clearkey') {
    // This is the scheme used by YouTube's MediaSource demo.
    var license;
    for (var i = 0; i < contentProtection.childNodes.length; ++i) {
      var child = contentProtection.childNodes[i];
      if (child.nodeName == 'ytdrm:License') {
        license = child;
        break;
      }
    }
    if (!license) {
      return null;
    }
    var keyid = Uint8ArrayUtils.fromHex(license.getAttribute('keyid'));
    var key = Uint8ArrayUtils.fromHex(license.getAttribute('key'));
    var keyObj = {
      kty: 'oct',
      kid: Uint8ArrayUtils.toBase64(keyid, false),
      k: Uint8ArrayUtils.toBase64(key, false)
    };
    var jwkSet = {keys: [keyObj]};
    license = JSON.stringify(jwkSet);
    var initData = {
      'initData': keyid,
      'initDataType': 'webm'
    };
    var licenseServerUrl = 'data:application/json;base64,' +
        window.btoa(license);
    return [{
      'keySystem': 'org.w3.clearkey',
      'licenseServerUrl': licenseServerUrl,
      'initData': initData
    }];
  }

  if (schemeIdUri == 'http://youtube.com/drm/2012/10/10') {
    // This is another scheme used by YouTube.
    var licenseServerUrl = null;
    for (var i = 0; i < contentProtection.childNodes.length; ++i) {
      var child = contentProtection.childNodes[i];
      if (child.nodeName == 'yt:SystemURL' &&
          child.getAttribute('type') == 'widevine') {
        licenseServerUrl = wvLicenseServerUrlOverride || child.textContent;
        break;
      }
    }
    if (licenseServerUrl) {
      return [{
        'keySystem': 'com.widevine.alpha',
        'licenseServerUrl': licenseServerUrl,
        'licensePostProcessor': app.postProcessYouTubeLicenseResponse_
      }];
    }
  }

  if (schemeIdUri.toLowerCase() ==
      'urn:uuid:edef8ba9-79d6-4ace-a3c8-27dcd51d21ed') {
    // This is the UUID which represents Widevine in the edash-packager.
    var licenseServerUrl =
        wvLicenseServerUrlOverride || '//widevine-proxy.appspot.com/proxy';
    return [{
      'keySystem': 'com.widevine.alpha',
      'licenseServerUrl': licenseServerUrl
    }];
  }

<<<<<<< HEAD
  if (contentProtection.schemeIdUri.toLowerCase() ==
      'urn:uuid:9a04f079-9840-4286-ab92-e65be0885f95') {
    // This is the UUID which represents Microsoft PlayReady
    return new shaka.player.DrmSchemeInfo(
        'com.microsoft.playready',
        wvLicenseServerUrlOverride,
        false /* withCredentials */,
        initDataOverride,
        null,
        function(info) {
          info.headers['Content-Type'] = 'text/xml; charset=utf-8';
          info.headers['SOAPAction'] =
              'http://schemas.microsoft.com/DRM/2007/03/protocols/AcquireLicense';

          var parser = new DOMParser();
          var bytes = new Uint16Array(/** @type {ArrayBuffer} */ (info.body));
          var msg = String.fromCharCode.apply(null, bytes);
          var xmlDoc = parser.parseFromString(msg, 'application/xml');
          var challengeNode = xmlDoc.getElementsByTagName('Challenge')[0];

          if (!challengeNode) {
            throw new Error(
                'PlayReady: It was not possible to find the challenge node.');
          }

          var challenge = challengeNode.childNodes[0].nodeValue;
          info.body = shaka.util.StringUtils.fromBase64(challenge);
        });
  }

  if (contentProtection.schemeIdUri == 'urn:mpeg:dash:mp4protection:2011') {
=======
  if (schemeIdUri == 'urn:mpeg:dash:mp4protection:2011') {
>>>>>>> d84428b4
    // Ignore without a warning.
    return null;
  }

  console.warn('Unrecognized scheme:', schemeIdUri);
  return null;
};


/**
 * Post-process the YouTube license server's response, which has headers before
 * the actual license.
 *
 * @param {!Uint8Array} response
 * @return {!Uint8Array}
 * @private
 */
app.postProcessYouTubeLicenseResponse_ = function(response) {
  var Uint8ArrayUtils = shaka.util.Uint8ArrayUtils;
  var responseStr = Uint8ArrayUtils.toString(response);
  var index = responseStr.indexOf('\r\n\r\n');
  if (index >= 0) {
    // Strip off the headers.
    var headers = responseStr.substr(0, index).split('\r\n');
    responseStr = responseStr.substr(index + 4);
    console.info('YT HEADERS:', headers);

    // Check for restrictions on HD content.
    for (var i = 0; i < headers.length; ++i) {
      var k = headers[i].split(': ')[0];
      var v = headers[i].split(': ')[1];
      if (k == 'Authorized-Format-Types') {
        var types = v.split(',');
        if (types.indexOf('HD') == -1) {
          // This license will not permit HD playback.
          console.info('HD disabled.');
          var restrictions = app.player_.getConfiguration()['restrictions'];
          restrictions.maxHeight = 576;
          app.player_.configure({'restrictions': restrictions});
        }
      }
    }
  }
  return Uint8ArrayUtils.fromString(responseStr);
};


/**
 * Called to choose tracks for offline storage.
 * @param {!shaka.player.OfflineVideoSource} videoSource
 * @return {!Promise.<!Array.<number>>} A promise to an array of track IDs.
 * @private
 */
app.chooseOfflineTracks_ = function(videoSource) {
  var ids = [];

  var videoTracks = videoSource.getVideoTracks();
  if (videoTracks.length) {
    videoTracks.sort(shaka.player.VideoTrack.compare);
    // Initially, choose the smallest track.
    var track = videoTracks[0];
    // Remove HD tracks (larger than 576p).
    videoTracks = videoTracks.filter(function(track) {
      return track.width <= 1024 && track.height <= 576;
    });
    // If there are any left, choose the largest one.
    if (videoTracks.length) {
      track = videoTracks.pop();
    }
    ids.push(track.id);
  }

  var audioTracks = videoSource.getAudioTracks();
  if (audioTracks.length) {
    // The video source gives you the preferred language first.
    // Remove any tracks from other languages first.
    var lang = audioTracks[0].lang;
    audioTracks = audioTracks.filter(function(track) {
      return track.lang == lang;
    });
    // From what's left, choose the middle stream.  If we have high, medium,
    // and low quality audio, this is medium.  If we only have high and low,
    // this is high.
    var index = Math.floor(audioTracks.length / 2);
    ids.push(audioTracks[index].id);
  }

  var textTracks = videoSource.getTextTracks();
  if (textTracks.length) {
    // Ask for all text tracks to be saved.
    textTracks.forEach(function(track) {
      ids.push(track.id);
    });
  }

  // This could just as well be an asynchronous method that involves user input.
  return Promise.resolve(ids);
};


if (document.readyState == 'complete' ||
    document.readyState == 'interactive') {
  app.init();
} else {
  document.addEventListener('DOMContentLoaded', app.init);
}


/**
 * Append a new subtitle typed by the user
 */
app.addSubtitle = function() {
  var languageEle = document.getElementById('newSubtitleLang');
  var uriEle = document.getElementById('newSubtitleUrl');

  var language = languageEle.value;
  var uri = uriEle.value;

  if (!language || !uri) {
    alert('Please inform the language and the subtitle Uri.');
    return;
  }

  var subtitleList = document.getElementById('subtitles');

  var newOption = document.createElement('option');
  newOption.text = language;
  newOption.value = uri;

  subtitleList.add(newOption);

  languageEle.value = '';
  uriEle.value = '';
};


/**
 * Remove the selected subtitle track.
 *
 * @param {HTMLSelectElement} subtitleList HTML Element of subtitle tracks.
 */
app.removeSubtitle = function(subtitleList) {
  if (subtitleList.selectedIndex == -1) {
    return;
  }

  var selectedElement = subtitleList.options[subtitleList.selectedIndex];

  subtitleList.removeChild(selectedElement);
};<|MERGE_RESOLUTION|>--- conflicted
+++ resolved
@@ -1042,17 +1042,13 @@
     }];
   }
 
-<<<<<<< HEAD
-  if (contentProtection.schemeIdUri.toLowerCase() ==
+  if (schemeIdUri.toLowerCase() ==
       'urn:uuid:9a04f079-9840-4286-ab92-e65be0885f95') {
     // This is the UUID which represents Microsoft PlayReady
-    return new shaka.player.DrmSchemeInfo(
-        'com.microsoft.playready',
-        wvLicenseServerUrlOverride,
-        false /* withCredentials */,
-        initDataOverride,
-        null,
-        function(info) {
+    return [{
+        'keySystem': 'com.microsoft.playready',
+        'licenseServerUrl': wvLicenseServerUrlOverride,
+        'licensePreProcessor': function(info) {
           info.headers['Content-Type'] = 'text/xml; charset=utf-8';
           info.headers['SOAPAction'] =
               'http://schemas.microsoft.com/DRM/2007/03/protocols/AcquireLicense';
@@ -1070,13 +1066,11 @@
 
           var challenge = challengeNode.childNodes[0].nodeValue;
           info.body = shaka.util.StringUtils.fromBase64(challenge);
-        });
-  }
-
-  if (contentProtection.schemeIdUri == 'urn:mpeg:dash:mp4protection:2011') {
-=======
+        })
+    }];
+  }
+
   if (schemeIdUri == 'urn:mpeg:dash:mp4protection:2011') {
->>>>>>> d84428b4
     // Ignore without a warning.
     return null;
   }
