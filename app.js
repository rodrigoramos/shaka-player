--- conflicted
+++ resolved
@@ -602,21 +602,6 @@
 
   var mediaUrl = document.getElementById('manifestUrlInput').value;
 
-<<<<<<< HEAD
-  var dashVideoSource = new shaka.player.DashVideoSourceExternalSubtitles(
-      mediaUrl,
-      app.interpretContentProtection_);
-
-  var subtitleList = document.getElementById('subtitles');
-
-  for (var i = 0; i < subtitleList.options.length; i++) {
-    var option = subtitleList.options[i];
-
-    dashVideoSource.addSubtitle(option.text, option.value);
-  }
-
-  app.load_(dashVideoSource);
-=======
   console.assert(app.estimator_);
   if (app.estimator_.getDataAge() >= 3600) {
     // Disregard any bandwidth data older than one hour.  The user may have
@@ -652,7 +637,6 @@
   var abrManager = new shaka.media.SimpleAbrManager();
   app.load_(new shaka.player.OfflineVideoSource(
       groupId, estimator, abrManager));
->>>>>>> 8a5e6113
 };
 
 
