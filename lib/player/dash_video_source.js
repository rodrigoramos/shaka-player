/**
 * Copyright 2014 Google Inc.
 *
 * Licensed under the Apache License, Version 2.0 (the "License");
 * you may not use this file except in compliance with the License.
 * You may obtain a copy of the License at
 *
 *     http://www.apache.org/licenses/LICENSE-2.0
 *
 * Unless required by applicable law or agreed to in writing, software
 * distributed under the License is distributed on an "AS IS" BASIS,
 * WITHOUT WARRANTIES OR CONDITIONS OF ANY KIND, either express or implied.
 * See the License for the specific language governing permissions and
 * limitations under the License.
 *
 * @fileoverview Implements a DASH video source.
 */

goog.provide('shaka.player.DashVideoSource');

goog.require('shaka.dash.MpdProcessor');
goog.require('shaka.dash.MpdRequest');
goog.require('shaka.dash.mpd');
goog.require('shaka.media.IAbrManager');
goog.require('shaka.media.SimpleAbrManager');
goog.require('shaka.player.DrmSchemeInfo');
goog.require('shaka.player.StreamVideoSource');
goog.require('shaka.util.EWMA');
goog.require('shaka.util.EWMABandwidthEstimator');
goog.require('shaka.util.IBandwidthEstimator');
goog.require('shaka.util.TypedBind');


/**
 * @event shaka.player.DashVideoSource.SeekRangeChanged
 * @description Fired when the seekable range changes.
 * @property {string} type 'seekrangechanged'
 * @property {boolean} bubbles true
 * @property {number} start The earliest time that can be seeked to, in seconds.
 * @property {number} end The latest time that can be seeked to, in seconds.
 * @export
 */



/**
 * Creates a DashVideoSource.
 * @param {string} mpdUrl The MPD URL.
 * @param {?shaka.player.DashVideoSource.ContentProtectionCallback}
 *     interpretContentProtection A callback to interpret the ContentProtection
 *     elements in the MPD.
 * @param {shaka.util.IBandwidthEstimator} estimator
 * @param {shaka.media.IAbrManager} abrManager
 *
 * @fires shaka.player.DashVideoSource.SeekRangeChanged
 *
 * @struct
 * @constructor
 * @extends {shaka.player.StreamVideoSource}
 * @export
 */
shaka.player.DashVideoSource =
    function(mpdUrl, interpretContentProtection, estimator, abrManager) {
  if (!estimator) {
    // For backward compatibility, provide an instance of the default
    // implementation if none is provided.
    estimator = new shaka.util.EWMABandwidthEstimator();
  }
  if (!abrManager) {
    abrManager = new shaka.media.SimpleAbrManager();
  }
  shaka.player.StreamVideoSource.call(this, null, estimator, abrManager);

  /** @private {string} */
  this.mpdUrl_ = mpdUrl;

  /** @private {shaka.dash.mpd.Mpd} mpd */
  this.mpd_ = null;

  /** @private {?shaka.player.DashVideoSource.ContentProtectionCallback} */
  this.interpretContentProtection_ = interpretContentProtection;

  /** @private {?number} */
  this.targetUpdateTime_ = null;

  /**
   * The last time the manifest was updated, in wall-clock time.
   * @private {?number}
   */
  this.lastUpdateTime_ = null;

  /** @private {shaka.util.EWMA} */
  this.latencyEstimator_ = new shaka.util.EWMA(5 /* half-life in samples */);

  /** @private {?number} */
  this.updateTimer_ = null;

  /** @private {number} */
  this.timeShiftBufferDepth_ = 0;

  /** @private {number} */
  this.initialSeekStartTime_ = 0;

  /** @private {number} */
  this.initialSeekEndTime_ = 0;

  /** @private {number} */
  this.seekStartTime_ = 0;

  /** @private {number} */
  this.seekEndTime_ = 0;

  /** @private {boolean} */
  this.streamsStarted_ = false;

  /** @private {?number} */
  this.seekRangeUpdateTimer_ = null;
};
goog.inherits(shaka.player.DashVideoSource, shaka.player.StreamVideoSource);


/**
 * A callback to the application to interpret DASH ContentProtection elements.
 * These elements can contain almost anything and can be highly application-
 * specific, so they cannot (in general) be interpreted by the library.
 *
 * The first parameter is the ContentProtection element.
 * The callback should return a DrmSchemeInfo object if the ContentProtection
 * element is understood by the application, or null otherwise.
 *
 * @typedef {function(!shaka.dash.mpd.ContentProtection):
 *           shaka.player.DrmSchemeInfo}
 * @expose
 */
shaka.player.DashVideoSource.ContentProtectionCallback;


/**
 * The minimum time, in seconds, between MPD fetches.
 * @const {number}
 * @private
 */
shaka.player.DashVideoSource.MIN_UPDATE_INTERVAL_ = 3;


/** @override */
shaka.player.DashVideoSource.prototype.destroy = function() {
  this.cancelUpdateTimer_();
  this.cancelSeekRangeUpdateTimer_();
  this.interpretContentProtection_ = null;
  this.latencyEstimator_ = null;
  shaka.player.StreamVideoSource.prototype.destroy.call(this);
};


/**
 * @protected
 * @param {string} mpdUrl
 * @return {!Promise}
 */
shaka.player.DashVideoSource.prototype.requestMpd = function(mpdUrl) {
  return new shaka.dash.MpdRequest(mpdUrl).send();
};


/** @override */
shaka.player.DashVideoSource.prototype.load = function(preferredLanguage) {
<<<<<<< HEAD
=======
  this.lastUpdateTime_ = Date.now() / 1000.0;
  var mpdRequest = new shaka.dash.MpdRequest(this.mpdUrl_);
>>>>>>> 8a5e6113

  return this.requestMpd(this.mpdUrl_).then(shaka.util.TypedBind(this,
      /** @param {!shaka.dash.mpd.Mpd} mpd */
      function(mpd) {
        var mpdProcessor =
            new shaka.dash.MpdProcessor(this.interpretContentProtection_);
        mpdProcessor.process(mpd);

        this.mpd_ = mpd;
        this.timeShiftBufferDepth_ = mpd.timeShiftBufferDepth || 0;
        this.manifestInfo = mpdProcessor.manifestInfo;

        var baseClassLoad = shaka.player.StreamVideoSource.prototype.load;
        var p = baseClassLoad.call(this, preferredLanguage);

        if (this.manifestInfo.live) {
          p.then(shaka.util.TypedBind(this,
              function() {
                this.sampleMpdLatency_();
                // Set a timer to call onUpdate_() so we update the manifest at
                // least every @minimumUpdatePeriod seconds.
                this.setUpdateTimer_();
              }));
        }

        return p;
      })
  );
};


/** @override */
shaka.player.DashVideoSource.prototype.onStartStreams = function(
    selectedStreamInfosByType) {

  var streamLimits = this.computeStreamLimits();
  if (!streamLimits) {
    // An error has already been logged.
    return;
  }

  if (this.manifestInfo.live) {
    // The stream start time may be less than the current segment's start time
    // minus @timeShiftBufferDepth since the current segment and the previous
    // segment are always available
    // (see MpdProcessor.computeAvailableSegmentRange_).
    //
    // However, if the segment sizes are variable then segment availability end
    // time is not a continuous function, thus we cannot use the initial stream
    // limits as a rolling window to generate seek ranges. To avoid doing
    // anything complicated, just limit the seek range to @timeShiftBufferDepth
    // seconds.
    //
    // Note, however, that we need to ensure we don't set the seek start time
    // too low, the streams may have just begun broadcasting.
    this.initialSeekStartTime_ =
        Math.max(streamLimits.end - this.timeShiftBufferDepth_,
                 streamLimits.start);
  } else {
    this.initialSeekStartTime_ = streamLimits.start;
  }
  this.initialSeekEndTime_ = streamLimits.end;

  shaka.log.info(
      'Initial seek range',
      [this.initialSeekStartTime_, this.initialSeekEndTime_]);

  this.seekStartTime_ = this.initialSeekStartTime_;
  this.seekEndTime_ = this.initialSeekEndTime_;

  if (this.manifestInfo.live) {
    // Set a target update time so we update the manifest before any Streams
    // exhaust their SegmentIndexes.
    this.setTargetUpdateTime_();
    this.setSeekRangeUpdateTimer_();
  }
};


/** @override */
shaka.player.DashVideoSource.prototype.onStreamsStarted = function() {
  // Correct the seek range.
  var streamLimits = this.computeStreamLimits();
  if (streamLimits) {
    var seekStartShift = this.seekStartTime_ - this.initialSeekStartTime_;
    var seekEndShift = this.seekEndTime_ - this.initialSeekEndTime_;
    this.seekStartTime_ = streamLimits.start + seekStartShift;
    this.seekEndTime_ = streamLimits.end + seekEndShift;
    shaka.log.info(
        'Corrected seek range',
        [this.seekStartTime_, this.seekEndTime_]);
  }

  var baseClassOnStreamsStarted =
      shaka.player.StreamVideoSource.prototype.onStreamsStarted;
  baseClassOnStreamsStarted.call(this);

  // Fire a 'seekrangechanged' event, note that this is done after adjusting
  // the video's current time, see StreamVideoSource.onStreamsStarted().
  this.streamsStarted_ = true;
  this.fireSeekRangeChangedEvent_();

  // Start listening to 'play' events, as we may need to seek back into the
  // seek window after pausing and playing.
  this.eventManager.listen(
      /** @type {!EventTarget} */ (this.video),
      'play',
      this.onPlay_.bind(this));
};


/** @override */
shaka.player.DashVideoSource.prototype.onSeeking = function() {
  shaka.asserts.assert(this.manifestInfo);

  var currentTime = this.video.currentTime;

  // Rounding tolerance.
  var tolerance = 0.01;

  if ((currentTime >= this.seekStartTime_ - tolerance) &&
      (currentTime <= this.seekEndTime_ + tolerance)) {
    var baseClassOnSeeking = shaka.player.StreamVideoSource.prototype.onSeeking;
    baseClassOnSeeking.call(this);
    return;
  }

  // If we seek outside the seekable range then clamp the video's current time
  // to the seekable range; this will trigger another 'seeking' event, so don't
  // resync the streams right away.
  shaka.log.warning(
      'Cannot seek outside of seekable range:',
      'seekable', [this.seekStartTime_, this.seekEndTime_],
      'attempted', this.video.currentTime);

  var targetTime;
  if (currentTime < this.seekStartTime_) {
    // TODO: If we seek close to |seekStartTime_| then the video's current time
    // may be less than |seekStartTime_| in the future if the Streams had to
    // buffer. Somehow account for this.
    targetTime = this.seekStartTime_;
  } else {
    shaka.asserts.assert(currentTime > this.seekEndTime_);
    targetTime = this.seekEndTime_;
  }
  this.video.currentTime = targetTime;
};


/**
 * Video play callback.
 *
 * @param {!Event} event
 * @private
 */
shaka.player.DashVideoSource.prototype.onPlay_ = function(event) {
  shaka.log.v1('onPlay_', event);
  this.onSeeking();
};


/**
 * Updates the current manifest with a new MPD.
 * @private
 */
shaka.player.DashVideoSource.prototype.onUpdate_ = function() {
  shaka.asserts.assert(this.manifestInfo && this.manifestInfo.live);
  shaka.asserts.assert(this.mpd_);

  this.cancelUpdateTimer_();

  var currentTime = Date.now() / 1000.0;
  this.lastUpdateTime_ = currentTime;

  var p;
  if (this.mpd_.minUpdatePeriod == null) {
    // Do not fetch an updated MPD.
    p = Promise.resolve();
  } else {
    // Fetch a new MPD.
    var secondsSinceLastUpdate = currentTime - this.lastUpdateTime_;
    shaka.log.debug(
        'Requesting new MPD... last MPD was retrieved',
        secondsSinceLastUpdate,
        'seconds ago.');

    var mpdRequest = new shaka.dash.MpdRequest(this.mpdUrl_);
    p = mpdRequest.send().then(shaka.util.TypedBind(this,
        /** @param {!shaka.dash.mpd.Mpd} mpd */
        function(mpd) {
          this.mpd_ = mpd;
        }));
  }

  p.then(shaka.util.TypedBind(this,
      function() {
        shaka.asserts.assert(this.mpd_);
        var mpdProcessor =
            new shaka.dash.MpdProcessor(this.interpretContentProtection_);
        mpdProcessor.process(/** @type {!shaka.dash.mpd.Mpd} */(this.mpd_));
        this.timeShiftBufferDepth_ = this.mpd_.timeShiftBufferDepth || 0;
        this.updateManifest(mpdProcessor.manifestInfo);
        this.evictSegmentReferences_();
        this.sampleMpdLatency_();

        this.setUpdateTimer_();
        this.setTargetUpdateTime_();
      })
  ).catch(shaka.util.TypedBind(this,
      /** @param {!Error} error */
      function(error) {
        var event = shaka.util.FakeEvent.createErrorEvent(error);
        this.dispatchEvent(event);

        // In case the application wants to ignore errors, schedule a retry.
        this.setUpdateTimer_();
        this.setTargetUpdateTime_();
      })
  );
};


/**
 * Evicts any SegmentReferences that are not seekable.
 * @private
 */
shaka.player.DashVideoSource.prototype.evictSegmentReferences_ = function() {
  for (var i = 0; i < this.manifestInfo.periodInfos.length; ++i) {
    var periodInfo = this.manifestInfo.periodInfos[i];
    for (var j = 0; j < periodInfo.streamSetInfos.length; ++j) {
      var streamSetInfo = periodInfo.streamSetInfos[j];
      for (var k = 0; k < streamSetInfo.streamInfos.length; ++k) {
        var streamInfo = streamSetInfo.streamInfos[k];
        if (!streamInfo.segmentIndex) continue;
        var before = streamInfo.segmentIndex.length();
        streamInfo.segmentIndex.evict(this.seekStartTime_);
        var after = streamInfo.segmentIndex.length();
        shaka.log.info('Evicted', before - after, 'reference(s).');
      }
    }
  }
};


/**
 * Sets the update timer.
 * @private
 */
shaka.player.DashVideoSource.prototype.setUpdateTimer_ = function() {
  shaka.asserts.assert(this.manifestInfo && this.manifestInfo.live);
  shaka.asserts.assert(this.updateTimer_ == null);
  shaka.asserts.assert(this.mpd_ != null);

  var updateInterval =
      Math.max(this.mpd_.minUpdatePeriod || 0,
               shaka.player.DashVideoSource.MIN_UPDATE_INTERVAL_);
  shaka.log.debug('updateInterval', updateInterval);

  var ms = 1000 * updateInterval;
  this.updateTimer_ = window.setTimeout(this.onUpdate_.bind(this), ms);
};


/**
 * Computes a target update time, T, from the current manifest based on each
 * StreamInfo's SegmentIndex. The manifest should be updated when the seek end
 * time surpasses T. T is independent of minimumUpdatePeriod.
 * @private
 */
shaka.player.DashVideoSource.prototype.setTargetUpdateTime_ = function() {
  shaka.asserts.assert(this.manifestInfo && this.manifestInfo.live);

  // Keep track of the the largest start time of the second last segment. We
  // want to update the manifest before the video's current time reaches the
  // last segment.
  var max = 0;

  for (var i = 0; i < this.manifestInfo.periodInfos.length; ++i) {
    var periodInfo = this.manifestInfo.periodInfos[i];
    for (var j = 0; j < periodInfo.streamSetInfos.length; ++j) {
      var streamSetInfo = periodInfo.streamSetInfos[j];
      for (var k = 0; k < streamSetInfo.streamInfos.length; ++k) {
        var streamInfo = streamSetInfo.streamInfos[k];

        var segmentIndex = streamInfo.segmentIndex;
        if (!segmentIndex || segmentIndex.length() == 0) continue;

        var index = Math.max(0, segmentIndex.length() - 2);
        var reference = segmentIndex.get(index);
        max = Math.max(max, reference.startTime);
      }  // for k
    }
  }

  this.targetUpdateTime_ = max - this.latencyEstimator_.getEstimate() - 1;
  shaka.log.debug('targetUpdateTime_', this.targetUpdateTime_);
};


/**
 * Updates the seek range, and updates the current manifest if the seek end
 * time surpasses the target update time.
 * @param {number} startWallTime
 * @private
 */
shaka.player.DashVideoSource.prototype.onSeekRangeUpdate_ = function(
    startWallTime) {
  shaka.asserts.assert(this.manifestInfo && this.manifestInfo.live);
  shaka.asserts.assert(this.seekEndTime_);

  this.cancelSeekRangeUpdateTimer_();

  var seekWindow = this.seekEndTime_ - this.seekStartTime_;
  shaka.asserts.assert(seekWindow >= 0);

  var offset = (Date.now() - startWallTime) / 1000;

  if (seekWindow + offset >= this.timeShiftBufferDepth_) {
    // If the streams have just begun broadcasting or the initial MPD did not
    // contain a full segment history then the initial seek window may be
    // smaller than @timeShiftBufferDepth seconds. So only move the seek start
    // time if the seek window is at least @timeShiftBufferDepth seconds long.
    this.seekStartTime_ += offset;
  }

  if (this.streamsStarted_) {
    // If the streams have not started then the video's current time will be
    // behind the seek end time after the streams have started due to
    // buffering. This causes a poor UX since it makes it appear that the video
    // has started behind the live-edge (e.g., the UI might say -00:03). So
    // only move the seek end time after the streams have started, so that the
    // video appears to have started at the live-edge.
    this.seekEndTime_ += offset;
  } else {
    // Although unlikely, the seek start time can overtake the seek end time if
    // the streams are taking a (really) long time to start. If this occurs
    // then just start moving the seek end time.
    if (this.seekEndTime_ - this.seekStartTime_ <= 1) {
      shaka.log.warning('The seek start time has overtaken the seek end time!');
      this.seekEndTime_ = this.seekStartTime_ + 1;
    }
  }

  // Sanity check.
  seekWindow = this.seekEndTime_ - this.seekStartTime_;
  shaka.asserts.assert(seekWindow >= 0);

  // If the seek end time surpasses the target update time then update the
  // current manifest.  This is for robustness.  If the manifest update period
  // is large, we might run out of indexed segments if we don't do this.
  if (this.targetUpdateTime_ != null &&
      (this.seekEndTime_ >= this.targetUpdateTime_)) {
    var secondsSinceLastUpdate = (Date.now() / 1000.0) - this.lastUpdateTime_;
    // If we're not waiting for an update but we've hit our target update time,
    // we must be processing an updating already.  Don't start another one.
    var waitingForUpdate = this.updateTimer_ != null;
    var DashVideoSource = shaka.player.DashVideoSource;
    if (waitingForUpdate &&
        (secondsSinceLastUpdate >= DashVideoSource.MIN_UPDATE_INTERVAL_)) {
      this.onUpdate_();
    }
  }

  if (this.streamsStarted_) {
    this.fireSeekRangeChangedEvent_();
  }

  this.setSeekRangeUpdateTimer_();
};


/**
 * Fires a 'seekrangechanged' event.
 * @private
 */
shaka.player.DashVideoSource.prototype.fireSeekRangeChangedEvent_ = function() {
  shaka.asserts.assert(this.seekEndTime_);
  shaka.asserts.assert(this.streamsStarted_);

  var event = shaka.util.FakeEvent.create({
    'type': 'seekrangechanged',
    'bubbles': true,
    'start': this.seekStartTime_,
    'end': this.seekEndTime_
  });

  this.dispatchEvent(event);
};


/**
 * @private
 */
shaka.player.DashVideoSource.prototype.setSeekRangeUpdateTimer_ = function() {
  shaka.asserts.assert(this.manifestInfo && this.manifestInfo.live);
  shaka.asserts.assert(this.seekEndTime_);
  shaka.asserts.assert(this.seekRangeUpdateTimer_ == null);

  var callback = this.onSeekRangeUpdate_.bind(this, Date.now());
  this.seekRangeUpdateTimer_ = window.setTimeout(callback, 1000);
};


/**
 * Cancels the update timer, if any.
 * @private
 */
shaka.player.DashVideoSource.prototype.cancelUpdateTimer_ = function() {
  if (this.updateTimer_) {
    window.clearTimeout(this.updateTimer_);
    this.updateTimer_ = null;
  }
};


/**
 * Cancels the seek range update timer, if any.
 * @private
 */
shaka.player.DashVideoSource.prototype.cancelSeekRangeUpdateTimer_ =
    function() {
  if (this.seekRangeUpdateTimer_) {
    window.clearTimeout(this.seekRangeUpdateTimer_);
    this.seekRangeUpdateTimer_ = null;
  }
};


/**
 * Measure the latency introduced by fetching, processing, and loading an MPD.
 * Should be called after a manifest is loaded or updated.  Assumes that
 * |lastUpdateTime_| is always set when an update begins.
 * @private
 */
shaka.player.DashVideoSource.prototype.sampleMpdLatency_ = function() {
  var currentTime = Date.now() / 1000.0;
  var latencySample = currentTime - this.lastUpdateTime_;
  this.latencyEstimator_.sample(1 /* weight */, latencySample);
};
<|MERGE_RESOLUTION|>--- conflicted
+++ resolved
@@ -165,13 +165,10 @@
 
 /** @override */
 shaka.player.DashVideoSource.prototype.load = function(preferredLanguage) {
-<<<<<<< HEAD
-=======
   this.lastUpdateTime_ = Date.now() / 1000.0;
   var mpdRequest = new shaka.dash.MpdRequest(this.mpdUrl_);
->>>>>>> 8a5e6113
-
-  return this.requestMpd(this.mpdUrl_).then(shaka.util.TypedBind(this,
+
+  return mpdRequest.send().then(shaka.util.TypedBind(this,
       /** @param {!shaka.dash.mpd.Mpd} mpd */
       function(mpd) {
         var mpdProcessor =
