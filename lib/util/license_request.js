/**
 * @license
 * Copyright 2015 Google Inc.
 *
 * Licensed under the Apache License, Version 2.0 (the "License");
 * you may not use this file except in compliance with the License.
 * You may obtain a copy of the License at
 *
 *     http://www.apache.org/licenses/LICENSE-2.0
 *
 * Unless required by applicable law or agreed to in writing, software
 * distributed under the License is distributed on an "AS IS" BASIS,
 * WITHOUT WARRANTIES OR CONDITIONS OF ANY KIND, either express or implied.
 * See the License for the specific language governing permissions and
 * limitations under the License.
 */

goog.provide('shaka.util.LicenseRequest');

goog.require('shaka.player.Defaults');
goog.require('shaka.util.AjaxRequest');
goog.require('shaka.util.FailoverUri');



/**
 * Creates a LicenseRequest. A LicenseRequest manages retries automatically.
 *
 * @param {string} url The URL.
 * @param {(ArrayBuffer|?string)} body The request's body.
 * @param {string} method The HTTP request method, which must be either 'GET'
 *     or 'POST'.
 * @param {boolean} withCredentials True if cookies should be sent in
 *     cross-domain license requests.  If true, the browser will reject license
 *     responses which use the wildcard header "Access-Control-Allow-Origin: *".
 *     See http://goo.gl/pzY9F7 for more information.
 * @param {Object.<string, string>=} opt_extraHeaders Optional extra HTTP
 *     request headers as key-value pairs.
 * @param {number=} opt_requestTimeout The timeout for a LicenseRequest in
 *     seconds.
 *
 * @struct
 * @constructor
 */
shaka.util.LicenseRequest = function(
<<<<<<< HEAD
    serverUrl, requestBody, withCredentials, opt_extraHeaders) {
  shaka.util.AjaxRequest.call(this, serverUrl);

  /** @type {XMLHttpRequest} */
  this.responseXhr = null;

  this.parameters.body = requestBody;
  this.parameters.method = 'POST';
  this.parameters.maxAttempts = 3;
  this.parameters.withCredentials = withCredentials;
  this.parameters.requestTimeoutMs = shaka.util.LicenseRequest.requestTimeoutMs;
=======
    url,
    body,
    method,
    withCredentials,
    opt_extraHeaders,
    opt_requestTimeout) {
  shaka.asserts.assert((method == 'GET') || (method == 'POST'));

  /** @private {!shaka.util.FailoverUri} */
  this.url_ = new shaka.util.FailoverUri(null, [new goog.Uri(url)]);

  /** @private {!shaka.util.AjaxRequest.Parameters} */
  this.parameters_ = new shaka.util.AjaxRequest.Parameters();

  this.parameters_.body = body;
  this.parameters_.method = method;
  this.parameters_.maxAttempts = 3;
  this.parameters_.withCredentials = withCredentials;

  var timeoutSeconds = opt_requestTimeout != null ?
      opt_requestTimeout : shaka.player.Defaults.LICENSE_REQUEST_TIMEOUT;
  this.parameters_.requestTimeoutMs = timeoutSeconds * 1000;
>>>>>>> d84428b4

  // Clone the headers.
  var extraHeaders = opt_extraHeaders || {};
  for (var key in extraHeaders) {
    this.parameters_.requestHeaders[key] = extraHeaders[key];
  }
};


/**
 * Sends the license request.
 * @return {!Promise.<!Uint8Array>}
 */
shaka.util.LicenseRequest.prototype.send = function() {
<<<<<<< HEAD
  /** @type {shaka.util.LicenseRequest} */
  var self = this;
  return this.sendInternal().then(
      /** @param {!XMLHttpRequest} xhr */
      function(xhr) {
        self.responseXhr = xhr;

        var response = /** @type {ArrayBuffer} */ (xhr.response);
=======
  return this.url_.fetch(this.parameters_).then(
      /** @param {!ArrayBuffer|string} body */
      function(body) {
        var response = /** @type {!ArrayBuffer} */ (body);
>>>>>>> d84428b4
        return Promise.resolve(new Uint8Array(response));
      }
  );
};
<|MERGE_RESOLUTION|>--- conflicted
+++ resolved
@@ -43,19 +43,6 @@
  * @constructor
  */
 shaka.util.LicenseRequest = function(
-<<<<<<< HEAD
-    serverUrl, requestBody, withCredentials, opt_extraHeaders) {
-  shaka.util.AjaxRequest.call(this, serverUrl);
-
-  /** @type {XMLHttpRequest} */
-  this.responseXhr = null;
-
-  this.parameters.body = requestBody;
-  this.parameters.method = 'POST';
-  this.parameters.maxAttempts = 3;
-  this.parameters.withCredentials = withCredentials;
-  this.parameters.requestTimeoutMs = shaka.util.LicenseRequest.requestTimeoutMs;
-=======
     url,
     body,
     method,
@@ -78,7 +65,6 @@
   var timeoutSeconds = opt_requestTimeout != null ?
       opt_requestTimeout : shaka.player.Defaults.LICENSE_REQUEST_TIMEOUT;
   this.parameters_.requestTimeoutMs = timeoutSeconds * 1000;
->>>>>>> d84428b4
 
   // Clone the headers.
   var extraHeaders = opt_extraHeaders || {};
@@ -93,21 +79,10 @@
  * @return {!Promise.<!Uint8Array>}
  */
 shaka.util.LicenseRequest.prototype.send = function() {
-<<<<<<< HEAD
-  /** @type {shaka.util.LicenseRequest} */
-  var self = this;
-  return this.sendInternal().then(
-      /** @param {!XMLHttpRequest} xhr */
-      function(xhr) {
-        self.responseXhr = xhr;
-
-        var response = /** @type {ArrayBuffer} */ (xhr.response);
-=======
   return this.url_.fetch(this.parameters_).then(
       /** @param {!ArrayBuffer|string} body */
       function(body) {
         var response = /** @type {!ArrayBuffer} */ (body);
->>>>>>> d84428b4
         return Promise.resolve(new Uint8Array(response));
       }
   );
