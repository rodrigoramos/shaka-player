/**
 * Copyright 2014 Google Inc.
 *
 * Licensed under the Apache License, Version 2.0 (the "License");
 * you may not use this file except in compliance with the License.
 * You may obtain a copy of the License at
 *
 *     http://www.apache.org/licenses/LICENSE-2.0
 *
 * Unless required by applicable law or agreed to in writing, software
 * distributed under the License is distributed on an "AS IS" BASIS,
 * WITHOUT WARRANTIES OR CONDITIONS OF ANY KIND, either express or implied.
 * See the License for the specific language governing permissions and
 * limitations under the License.
 */

table {
  border: 3px solid navy;
  border-collapse: collapse;
}

td {
  padding: 2px;
}

td.heading {
  font-weight: bold;
  text-decoration: underline;
  font-size: 120%;
}

tr {
  padding: 2px;
}

#preferredLanguage {
  width: 50px;
}

#version {
  color: #888;
  text-align: right;
  font-size: 80%;
}

.http {
  display: none;
}

<<<<<<< HEAD
::cue {
  background-color: transparent;
  color: #f7fa00;
  font-size: 120%;
  text-shadow: 3px 3px 3px #101010;
  line-height: 125%;
}
=======
.offline {
  display: none;
}
>>>>>>> 8a5e6113
<|MERGE_RESOLUTION|>--- conflicted
+++ resolved
@@ -47,7 +47,6 @@
   display: none;
 }
 
-<<<<<<< HEAD
 ::cue {
   background-color: transparent;
   color: #f7fa00;
@@ -55,8 +54,7 @@
   text-shadow: 3px 3px 3px #101010;
   line-height: 125%;
 }
-=======
+
 .offline {
   display: none;
-}
->>>>>>> 8a5e6113
+}